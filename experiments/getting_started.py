"""Base script.

Run as:

    $ python3 getting_started.py --overrides ./getting_started.yaml

Look for instructions in `README.md` and `edit_this.py`.

"""
import time
import numpy as np
import pybullet as p

from functools import partial

from safe_control_gym.utils.configuration import ConfigFactory
from safe_control_gym.utils.registration import make
from safe_control_gym.utils.utils import sync
from safe_control_gym.envs.gym_pybullet_drones.Logger import Logger

<<<<<<< HEAD
from line.edit_this import Controller, Command
=======
try:
    # ellipse
    # hypotrochoid
    # ??? line - COMMENT: same as ellipse?
    # lissajous
    # outward_spiral
    # outward_spiral_varying_z
    # ??? slalom - COMMENT: initial position not on trajectory
    # torus
    # torus_bodyRates (crashes after takeoff, see video)
    # torus_cmdFullState (crashes after finishing the traj., see video)
    # zig_zag_climb
    # zig_zag_fall
    from torus.edit_this import Controller, Command
except ImportError:
    print("Controller import error")
    exit()
>>>>>>> 6981e7f8

try:
    import pycffirmware
except ImportError:
    FIRMWARE_INSTALLED = False
else:
    FIRMWARE_INSTALLED = True
finally:
    print("Module 'cffirmware' available:", FIRMWARE_INSTALLED)


def run(test=False):
    """The main function creating, running, and closing an environment over N episodes.

    """

    # Start a timer.
    START = time.time()

    # Load configuration.
    CONFIG_FACTORY = ConfigFactory()
    config = CONFIG_FACTORY.merge()

    # Testing (without pycffirmware).
    if test:
        config['use_firmware'] = False
        config['verbose'] = False
        config.quadrotor_config['ctrl_freq'] = 60
        config.quadrotor_config['pyb_freq'] = 240
        config.quadrotor_config['gui'] = False

    # Check firmware configuration.
    if config.use_firmware and not FIRMWARE_INSTALLED:
        raise RuntimeError("[ERROR] Module 'cffirmware' not installed.")
    CTRL_FREQ = config.quadrotor_config['ctrl_freq']
    CTRL_DT = 1/CTRL_FREQ

    # Create environment.
    if config.use_firmware:
        FIRMWARE_FREQ = 500
        assert(config.quadrotor_config['pyb_freq'] % FIRMWARE_FREQ == 0), "pyb_freq must be a multiple of firmware freq"
        # The env.step is called at a firmware_freq rate, but this is not as intuitive to the end user, and so 
        # we abstract the difference. This allows ctrl_freq to be the rate at which the user sends ctrl signals, 
        # not the firmware. 
        config.quadrotor_config['ctrl_freq'] = FIRMWARE_FREQ
        env_func = partial(make, 'quadrotor', **config.quadrotor_config)
        firmware_wrapper = make('firmware',
                    env_func, FIRMWARE_FREQ, CTRL_FREQ, verbose=True
                    ) 
        obs, info = firmware_wrapper.reset()
        info['ctrl_timestep'] = CTRL_DT
        info['ctrl_freq'] = CTRL_FREQ
        env = firmware_wrapper.env
    else:
        env = make('quadrotor', **config.quadrotor_config)
        # Reset the environment, obtain the initial observations and info dictionary.
        obs, info = env.reset()
    
    # Create controller.
    vicon_obs = [obs[0], 0, obs[2], 0, obs[4], 0, obs[6], obs[7], obs[8], 0, 0, 0]
        # obs = {x, x_dot, y, y_dot, z, z_dot, phi, theta, psi, p, q, r}.
        # vicon_obs = {x, 0, y, 0, z, 0, phi, theta, psi, 0, 0, 0}.
    ctrl = Controller(vicon_obs, info, config.use_firmware, verbose=config.verbose)

    # Create a logger and counters
    logger = Logger(logging_freq_hz=CTRL_FREQ)
    episodes_count = 1
    cumulative_reward = 0
    collisions_count = 0
    collided_objects = set()
    episode_start_iter = 0
    text_label_id = p.addUserDebugText("", textPosition=[0, 0, 1],physicsClientId=env.PYB_CLIENT)

    # Wait for keyboard input to start.
    input("Press any key to start")

    # Run an experiment.
    ep_start = time.time()
    first_ep_iteration = True
    for i in range(config.num_episodes*CTRL_FREQ*env.EPISODE_LEN_SEC):

        # Step by keyboard input.
        # _ = input("Press any key to continue")

        # Elapsed sim time.
        curr_time = (i-episode_start_iter)*CTRL_DT

        # Print episode time in seconds on the GUI.
        text_label_id = p.addUserDebugText("Ep. time: {:.2f}s".format(curr_time),
                                           textPosition=[0, 0, 1.5],
                                           textColorRGB=[1, 0, 0],
                                           lifeTime=3*CTRL_DT,
                                           textSize=1.5,
                                           parentObjectUniqueId=0,
                                           parentLinkIndex=-1,
                                           replaceItemUniqueId=text_label_id,
                                           physicsClientId=env.PYB_CLIENT)

        # Compute control input.
        if config.use_firmware:
            vicon_obs = [obs[0], 0, obs[2], 0, obs[4], 0, obs[6], obs[7], obs[8], 0, 0, 0]
                # obs = {x, x_dot, y, y_dot, z, z_dot, phi, theta, psi, p, q, r}.
                # vicon_obs = {x, 0, y, 0, z, 0, phi, theta, psi, 0, 0, 0}.
            if first_ep_iteration:
                action = np.zeros(4)
                reward = 0
                done = False
                info = {}
                first_ep_iteration = False
            command_type, args = ctrl.cmdFirmware(curr_time, vicon_obs, reward, done, info)

            # Select interface.
            if command_type == Command.FULLSTATE:
                firmware_wrapper.sendFullStateCmd(*args, curr_time)
            elif command_type == Command.TAKEOFF:
                firmware_wrapper.sendTakeoffCmd(*args)
            elif command_type == Command.LAND:
                firmware_wrapper.sendLandCmd(*args)
            elif command_type == Command.STOP:
                firmware_wrapper.sendStopCmd()
            elif command_type == Command.GOTO:
                firmware_wrapper.sendGotoCmd(*args)
            elif command_type == Command.NOTIFYSETPOINTSTOP:
                firmware_wrapper.notifySetpointStop(*args)
            elif command_type == Command.NONE:
                pass
            elif command_type == Command.FINISHED:
                break
            else:
                raise ValueError("[ERROR] Invalid command_type.")

            # Step the environment.
            obs, reward, done, info, action = firmware_wrapper.step(curr_time, action)
        else:
            if first_ep_iteration:
                reward = 0
                done = False
                info = {}
                first_ep_iteration = False
            target_pos, target_vel = ctrl.cmdSimOnly(curr_time, obs, reward, done, info)
            action = ctrl._thrusts(obs, target_pos, target_vel)
            obs, reward, done, info = env.step(action)

        # Update the controller internal state and models.
        ctrl.interStepLearn(action, obs, reward, done, info)

        # Add up reward and collisions.
        cumulative_reward += reward
        if info["collision"][1]:
            collisions_count += 1
            collided_objects.add(info["collision"][0])

        # Printouts.
        if config.verbose and i%int(CTRL_FREQ/2) == 0:
            print('\n'+str(i)+'-th step.')
            print('\tApplied action: ' + str(action))
            print('\tObservation: ' + str(obs))
            print('\tReward: ' + str(reward) + ' (Cumulative: ' + str(cumulative_reward) +')')
            print('\tDone: ' + str(done))
            if 'constraint_values' in info:
                print('\tConstraints evaluations: ' + str(info['constraint_values']))
                print('\tConstraints violation: ' + str(bool(info['constraint_violation'])))
            print('\tCurrent target gate ID: ' + str(info['current_target_gate_id']))
            print('\tCurrent target gate in range: ' + str(info['current_target_gate_in_range']))
            print('\tCurrent target gate position: ' + str(info['current_target_gate_pos']))
            print('\tAt goal position: ' + str(info['at_goal_position']))
            print('\tCollisions: ' + str(collisions_count))
            print('\tCollided objects: ' + str(collided_objects))

        # Log data.
        pos = [obs[0],obs[2],obs[4]]
        rpy = [obs[6],obs[7],obs[8]]
        vel = [obs[1],obs[3],obs[5]]
        bf_rates = [obs[9],obs[10],obs[11]]
        logger.log(drone=0,
                   timestamp=i/CTRL_FREQ,
                   state=np.hstack([pos, np.zeros(4), rpy, vel, bf_rates, np.sqrt(action/env.KF)])
                   )

        # Synchronize the GUI.
        if config.quadrotor_config.gui:
            sync(i-episode_start_iter, ep_start, CTRL_DT)

        # If an episode is complete, reset the environment.
        if done:
            # Plot logging (comment as desired).
            if not test:
                logger.plot(comment="get_start-episode-"+str(episodes_count))

            # CSV save.
            logger.save_as_csv(comment="get_start-episode-"+str(episodes_count))

            # Create a new logger.
            logger = Logger(logging_freq_hz=CTRL_FREQ)

            # Update the controller internal state and models.
            ctrl.interEpisodeLearn()

            # Reset/update counters.
            episodes_count += 1
            if episodes_count > config.num_episodes:
                break
            cumulative_reward = 0
            collisions_count = 0
            collided_objects = set()

            # Reset the environment.
            if config.use_firmware:
                # Re-initialize firmware.
                new_initial_obs, new_initial_info = firmware_wrapper.reset()
            else:
                new_initial_obs, new_initial_info = env.reset()
            first_ep_iteration = True

            # ctrl._draw_trajectory(new_initial_info)

            if config.verbose:
                print(str(episodes_count)+'-th reset.')
                print('Reset obs' + str(new_initial_obs))
                print('Reset info' + str(new_initial_info))
            
            episode_start_iter = i+1
            ep_start = time.time()

    print('\n'.join([str(item) for item in firmware_wrapper.cmds]))

    # Close the environment and print timing statistics.
    env.close()
    elapsed_sec = time.time() - START
    print(str("\n{:d} iterations (@{:d}Hz) and {:d} episodes in {:.2f} sec, i.e. {:.2f} steps/sec for a {:.2f}x speedup.\n\n"
          .format(i,
                  env.CTRL_FREQ,
                  config.num_episodes,
                  elapsed_sec,
                  i/elapsed_sec,
                  (i*CTRL_DT)/elapsed_sec
                  )
          ))

if __name__ == "__main__":
    run()<|MERGE_RESOLUTION|>--- conflicted
+++ resolved
@@ -18,9 +18,6 @@
 from safe_control_gym.utils.utils import sync
 from safe_control_gym.envs.gym_pybullet_drones.Logger import Logger
 
-<<<<<<< HEAD
-from line.edit_this import Controller, Command
-=======
 try:
     # ellipse
     # hypotrochoid
@@ -38,7 +35,6 @@
 except ImportError:
     print("Controller import error")
     exit()
->>>>>>> 6981e7f8
 
 try:
     import pycffirmware
@@ -113,7 +109,7 @@
     text_label_id = p.addUserDebugText("", textPosition=[0, 0, 1],physicsClientId=env.PYB_CLIENT)
 
     # Wait for keyboard input to start.
-    input("Press any key to start")
+    # input("Press any key to start")
 
     # Run an experiment.
     ep_start = time.time()
