"""Demo script.

Run as:

    $ python3 getting_started.py --overrides ./getting_started.yaml

"""
import time
from functools import partial
import numpy as np

from safe_control_gym.utils.configuration import ConfigFactory
from safe_control_gym.utils.registration import make
from safe_control_gym.envs.gym_pybullet_drones.Logger import Logger

from edit_this import Controller, Command

try:
    import cffirmware
except ImportError:
    FIRMWARE_INSTALLED = False
else:
    FIRMWARE_INSTALLED = True
finally:
    print("Module 'cffirmware' available:", FIRMWARE_INSTALLED)


def main():
    """The main function creating, running, and closing an environment.

    """

    # Start a timer.
    START = time.time()

    # Load configuration.
    CONFIG_FACTORY = ConfigFactory()
    config = CONFIG_FACTORY.merge()
<<<<<<< HEAD

    pyb_freq = config.quadrotor_config['pyb_freq']
    ctrl_freq = config.quadrotor_config['ctrl_freq']
    firmware_freq = config.quadrotor_config['firmware_freq']

    assert(pyb_freq % firmware_freq == 0), "pyb_freq must be a multiple of firmware freq"

    config.quadrotor_config['ctrl_freq'] = firmware_freq

    try: 
        # raise
        import pycffirmware
        env_func = partial(make, 'quadrotor', **config.quadrotor_config)
        firmware_wrapper = make('firmware',
                    env_func, firmware_freq, ctrl_freq
                    ) 
=======
    if config.use_firmware and not FIRMWARE_INSTALLED:
        raise RuntimeError("[ERROR] Module 'cffirmware' not installed.")

    # Create environment.
    if config.use_firmware:
        env_func = partial(make, 'quadrotor', **config.quadrotor_config)
        firmware_wrapper = make('firmware',
                    env_func,
                    )
>>>>>>> 0732ad6e
        env = firmware_wrapper.env
        action = np.zeros(4)
    else:
        env = make('quadrotor', **config.quadrotor_config)

    # Reset the environment, obtain the initial observations and info dictionary.
    obs, info = env.reset()

    # Create controller.
    ctrl = Controller(obs, info, config.use_firmware)

    # Initialize firmware.
    if config.use_firmware:
        firmware_wrapper.update_initial_state(obs)

<<<<<<< HEAD
    # Create a logger.
    logger = Logger(logging_freq_hz=ctrl_freq)

    # Run an experiment.
    for i in range(num_episodes*ctrl_freq*env.EPISODE_LEN_SEC):
=======
    # Create logger and counters.
    logger = Logger(logging_freq_hz=env.CTRL_FREQ)
    episodes_count = 1
    collisions_count = 0
    collided_objects = set()

    # Run an experiment.
    for i in range(config.num_episodes*env.CTRL_FREQ*env.EPISODE_LEN_SEC):
>>>>>>> 0732ad6e

        # Step by keyboard input.
        # _ = input('Press any key to continue.')

        # Elapsed sim time.
        curr_time = (i%(env.CTRL_FREQ*env.EPISODE_LEN_SEC))*env.CTRL_TIMESTEP

        # Compute control input.
<<<<<<< HEAD
        if firmware_exists:
            command_type, args = ctrl.getCmd(i*(1/ctrl_freq), obs)
            # time.sleep(0.05)
=======
        if config.use_firmware:
            command_type, args = ctrl.cmdFirmware(curr_time, obs)
>>>>>>> 0732ad6e

            if command_type == Command.FULLSTATE:
                firmware_wrapper.sendFullStateCmd(*args)
            elif command_type == Command.TAKEOFF:
                firmware_wrapper.sendTakeoffCmd(*args)
            elif command_type == Command.LAND:
                firmware_wrapper.sendLandCmd(*args)
            elif command_type == Command.STOP:
                firmware_wrapper.sendStopCmd()
            elif command_type == Command.GOTO:
                firmware_wrapper.sendGotoCmd(*args)
            elif command_type == Command.NONE:
                pass
            else:
                raise ValueError("[ERROR] Invalid command_type.")

            # Step the environment.
            obs, reward, done, info, action = firmware_wrapper.step(i%(env.CTRL_FREQ*env.EPISODE_LEN_SEC), action)
        else:
<<<<<<< HEAD
            action = ctrl.cmdFullState(i%(ctrl_freq*env.EPISODE_LEN_SEC), obs)
=======
            action = ctrl.cmdSimOnly(curr_time, obs)
>>>>>>> 0732ad6e
            obs, reward, done, info = env.step(action)

        if info["collision"][1]:
            collisions_count += 1
            collided_objects.add(info["collision"][0])

        # Printouts.
        if i%100 == 0:
            print('\n'+str(i)+'-th step.')
            print('\tApplied action: ' + str(action))
            print('\tObservation: ' + str(obs))
            print('\tReward: ' + str(reward))
            print('\tDone: ' + str(done))
            if 'constraint_values' in info:
                print('\tConstraints evaluations: ' + str(info['constraint_values']))
                print('\tConstraints violation: ' + str(bool(info['constraint_violation'])))
            print('\tCollisions: ' + str(collisions_count))
            print('\tCollided objects: ' + str(collided_objects))

        # Log data.
        pos = [obs[0],obs[2],obs[4]]
        rpy = [obs[6],obs[7],obs[8]]
        vel = [obs[1],obs[3],obs[5]]
        ang_vel = [obs[9],obs[10],obs[11]]
        logger.log(drone=0,
                   timestamp=i/env.CTRL_FREQ,
                   state=np.hstack([pos, np.zeros(4), rpy, vel, ang_vel, np.sqrt(action/env.KF)]),
                   )

        # If an episode is complete, reset the environment.
        if done:
            # Plot logging.
            logger.plot(comment="get_start-episode-"+str(episodes_count))

            # CSV save.
            logger.save_as_csv(comment="get_start-episode-"+str(episodes_count))

            # Create a new logger.
            logger = Logger(logging_freq_hz=env.CTRL_FREQ)

            episodes_count += 1
            if episodes_count > config.num_episodes:
                break
            collisions_count = 0
            collided_objects = set()

            # Reset the environment.
            new_initial_obs, new_initial_info = env.reset()
            print(str(episodes_count)+'-th reset.')
            print('Reset obs' + str(new_initial_obs))
            print('Reset info' + str(new_initial_info))

            # Re-initialize firmware.
            if config.use_firmware:
                firmware_wrapper.update_initial_state(new_initial_obs)
                action = np.zeros(4)

    # Close the environment and print timing statistics.
    env.close()
    elapsed_sec = time.time() - START
    print(str("\n{:d} iterations (@{:d}Hz) and {:d} episodes in {:.2f} sec, i.e. {:.2f} steps/sec for a {:.2f}x speedup.\n\n"
          .format(i,
                  env.CTRL_FREQ,
                  config.num_episodes,
                  elapsed_sec,
                  i/elapsed_sec,
                  (i*env.CTRL_TIMESTEP)/elapsed_sec
                  )))

if __name__ == "__main__":
    main()<|MERGE_RESOLUTION|>--- conflicted
+++ resolved
@@ -36,38 +36,31 @@
     # Load configuration.
     CONFIG_FACTORY = ConfigFactory()
     config = CONFIG_FACTORY.merge()
-<<<<<<< HEAD
-
-    pyb_freq = config.quadrotor_config['pyb_freq']
-    ctrl_freq = config.quadrotor_config['ctrl_freq']
-    firmware_freq = config.quadrotor_config['firmware_freq']
-
-    assert(pyb_freq % firmware_freq == 0), "pyb_freq must be a multiple of firmware freq"
-
-    config.quadrotor_config['ctrl_freq'] = firmware_freq
-
-    try: 
-        # raise
-        import pycffirmware
-        env_func = partial(make, 'quadrotor', **config.quadrotor_config)
-        firmware_wrapper = make('firmware',
-                    env_func, firmware_freq, ctrl_freq
-                    ) 
-=======
     if config.use_firmware and not FIRMWARE_INSTALLED:
         raise RuntimeError("[ERROR] Module 'cffirmware' not installed.")
 
     # Create environment.
     if config.use_firmware:
+        pyb_freq = config.quadrotor_config['pyb_freq']
+        ctrl_freq = config.quadrotor_config['ctrl_freq']
+        firmware_freq = config.quadrotor_config['firmware_freq']
+
+        assert(pyb_freq % firmware_freq == 0), "pyb_freq must be a multiple of firmware freq"
+
+        # The env.step is called at a firmware_freq rate, but this is not as intuitive to the end user, and so 
+        # we abstract the difference. This allows ctrl_freq to be the rate at which the user sends ctrl signals, 
+        # not the firmware. 
+        config.quadrotor_config['ctrl_freq'] = firmware_freq
+
         env_func = partial(make, 'quadrotor', **config.quadrotor_config)
         firmware_wrapper = make('firmware',
-                    env_func,
-                    )
->>>>>>> 0732ad6e
+                    env_func, firmware_freq, ctrl_freq
+                    ) 
         env = firmware_wrapper.env
         action = np.zeros(4)
     else:
         env = make('quadrotor', **config.quadrotor_config)
+        ctrl_freq = env.CTRL_FREQ
 
     # Reset the environment, obtain the initial observations and info dictionary.
     obs, info = env.reset()
@@ -79,38 +72,25 @@
     if config.use_firmware:
         firmware_wrapper.update_initial_state(obs)
 
-<<<<<<< HEAD
+    # Set episode counters.
+    num_episodes = 2
+    episodes_count = 1
+
     # Create a logger.
-    logger = Logger(logging_freq_hz=ctrl_freq)
+    logger = Logger(logging_freq_hz=env.CTRL_FREQ)
 
     # Run an experiment.
     for i in range(num_episodes*ctrl_freq*env.EPISODE_LEN_SEC):
-=======
-    # Create logger and counters.
-    logger = Logger(logging_freq_hz=env.CTRL_FREQ)
-    episodes_count = 1
-    collisions_count = 0
-    collided_objects = set()
-
-    # Run an experiment.
-    for i in range(config.num_episodes*env.CTRL_FREQ*env.EPISODE_LEN_SEC):
->>>>>>> 0732ad6e
 
         # Step by keyboard input.
         # _ = input('Press any key to continue.')
 
         # Elapsed sim time.
-        curr_time = (i%(env.CTRL_FREQ*env.EPISODE_LEN_SEC))*env.CTRL_TIMESTEP
+        curr_time = (i%(ctrl_freq*env.EPISODE_LEN_SEC))*env.CTRL_TIMESTEP
 
         # Compute control input.
-<<<<<<< HEAD
-        if firmware_exists:
-            command_type, args = ctrl.getCmd(i*(1/ctrl_freq), obs)
-            # time.sleep(0.05)
-=======
         if config.use_firmware:
             command_type, args = ctrl.cmdFirmware(curr_time, obs)
->>>>>>> 0732ad6e
 
             if command_type == Command.FULLSTATE:
                 firmware_wrapper.sendFullStateCmd(*args)
@@ -130,11 +110,7 @@
             # Step the environment.
             obs, reward, done, info, action = firmware_wrapper.step(i%(env.CTRL_FREQ*env.EPISODE_LEN_SEC), action)
         else:
-<<<<<<< HEAD
-            action = ctrl.cmdFullState(i%(ctrl_freq*env.EPISODE_LEN_SEC), obs)
-=======
             action = ctrl.cmdSimOnly(curr_time, obs)
->>>>>>> 0732ad6e
             obs, reward, done, info = env.step(action)
 
         if info["collision"][1]:
